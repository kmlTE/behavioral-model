--- conflicted
+++ resolved
@@ -83,7 +83,6 @@
 # enforce -std=c++11
 AX_CXX_COMPILE_STDCXX_11([noext],[mandatory])
 
-<<<<<<< HEAD
 # Add picky flags
 # Do not include -pedantic because it reject long long
 PICKY_CXXFLAGS="-Wall -Werror -Wextra"
@@ -104,8 +103,6 @@
                           -I\$(top_srcdir)/modules/BMI/include"])
 
 
-=======
->>>>>>> fddfb2e0
 # Checks for header files.
 AC_LANG_PUSH(C)
 AC_LANG_PUSH(C++)
@@ -209,25 +206,8 @@
 		targets/l2_switch/learn_client/Makefile
 		targets/simple_switch/Makefile
 		targets/simple_switch/tests/Makefile
-<<<<<<< HEAD
 		tests/Makefile
         bmv2-libthrift.pc])
-AC_OUTPUT
-=======
-		targets/simple_switch/tests/CLI_tests/Makefile
-		tests/Makefile
-		tests/stress_tests/Makefile
-                tools/Makefile
-                pdfixed/Makefile
-                pdfixed/include/Makefile])
-
-# Generate other files
-AC_CONFIG_FILES([tests/utils.cpp
-                 src/bm_sim/version.cpp
-                 mininet/stress_test_ipv4.py])
-AC_CONFIG_FILES([targets/simple_switch/tests/CLI_tests/run_one_test.py],
-                [chmod +x targets/simple_switch/tests/CLI_tests/run_one_test.py])
-
 AC_OUTPUT
 
 AS_ECHO("")
@@ -236,5 +216,4 @@
 AS_ECHO("Debugger enabled .............. : $debugger_enabled")
 AS_ECHO("Logging macros enabled ........ : $logging_macros_enabled")
 AS_ECHO("Event logger enabled .......... : $elogger_enabled")
-AS_ECHO("With pdfixed .................. : $want_pdfixed")
->>>>>>> fddfb2e0
+AS_ECHO("With pdfixed .................. : $want_pdfixed")